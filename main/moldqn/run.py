--- conflicted
+++ resolved
@@ -5,11 +5,6 @@
 sys.path.append(path_here)
 sys.path.append('.')
 from main.optimizer import BaseOptimizer
-<<<<<<< HEAD
-from tdc import Oracle
-from utils.parsing import parse_args
-=======
->>>>>>> 8a56e82c
 from agents.agent import DQN 
 
 class MolDQN_Optimizer(BaseOptimizer):
@@ -36,18 +31,10 @@
 
         for episode in range(agent.num_episodes):
 
-<<<<<<< HEAD
-            # global_step = agent._episode(episode, global_step)
-
-            epsilon = agent.exploration.value(episode)
-
-            state_mol, state_step = agent.env.reset()
-=======
             epsilon = agent.exploration.value(len(self.oracle))
             # print(f"Episode: {episode}, epsilon: {epsilon}")
 
             _, _ = agent.env.reset()
->>>>>>> 8a56e82c
             head = np.random.randint(agent.num_bootstrap_heads)
 
             for step in range(agent.max_steps_per_episode):
