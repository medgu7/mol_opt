--- conflicted
+++ resolved
@@ -1,9 +1,4 @@
 learning_rate: 0.0005
 batch_size: 64
-<<<<<<< HEAD
-sigma: 50
-experience_replay: 4
-=======
 sigma: 500
-experience_replay: 24
->>>>>>> c56dda4d
+experience_replay: 24