--- conflicted
+++ resolved
@@ -4,11 +4,7 @@
 model="reinvent"
 
 nohup python -u run.py ${model} \
-<<<<<<< HEAD
-    --n_jobs 8 --task tune --n_runs 100 --wandb online \
-=======
     --n_jobs 16 --task tune --n_runs 100 --wandb online \
->>>>>>> c56dda4d
     --oracles zaleplon_mpo perindopril_mpo > tune_${model}.out 2>&1 &
 
 # CUDA_VISIBLE_DEVICES=2